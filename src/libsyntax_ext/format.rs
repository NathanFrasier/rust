// Copyright 2012 The Rust Project Developers. See the COPYRIGHT
// file at the top-level directory of this distribution and at
// http://rust-lang.org/COPYRIGHT.
//
// Licensed under the Apache License, Version 2.0 <LICENSE-APACHE or
// http://www.apache.org/licenses/LICENSE-2.0> or the MIT license
// <LICENSE-MIT or http://opensource.org/licenses/MIT>, at your
// option. This file may not be copied, modified, or distributed
// except according to those terms.

use self::ArgumentType::*;
use self::Position::*;

use fmt_macros as parse;

use syntax::ast;
use syntax::ext::base::*;
use syntax::ext::base;
use syntax::ext::build::AstBuilder;
use syntax::fold::Folder;
use syntax::parse::token::{self, keywords};
use syntax::ptr::P;
use syntax_pos::{Span, DUMMY_SP};
use syntax::tokenstream;

use std::collections::HashMap;

#[derive(PartialEq)]
enum ArgumentType {
    Known(String),
    Unsigned
}

enum Position {
    Exact(usize),
    Named(String),
}

struct Context<'a, 'b:'a> {
    ecx: &'a mut ExtCtxt<'b>,
    /// The macro's call site. References to unstable formatting internals must
    /// use this span to pass the stability checker.
    macsp: Span,
    /// The span of the format string literal.
    fmtsp: Span,

    /// Parsed argument expressions and the types that we've found so far for
    /// them.
    args: Vec<P<ast::Expr>>,
    arg_types: Vec<Option<ArgumentType>>,
    /// Parsed named expressions and the types that we've found for them so far.
    /// Note that we keep a side-array of the ordering of the named arguments
    /// found to be sure that we can translate them in the same order that they
    /// were declared in.
    names: HashMap<String, P<ast::Expr>>,
    name_types: HashMap<String, ArgumentType>,
    name_ordering: Vec<String>,

    /// The latest consecutive literal strings, or empty if there weren't any.
    literal: String,

    /// Collection of the compiled `rt::Argument` structures
    pieces: Vec<P<ast::Expr>>,
    /// Collection of string literals
    str_pieces: Vec<P<ast::Expr>>,
    /// Stays `true` if all formatting parameters are default (as in "{}{}").
    all_pieces_simple: bool,

    name_positions: HashMap<String, usize>,

    /// Updated as arguments are consumed
    next_arg: usize,
}

/// Parses the arguments from the given list of tokens, returning None
/// if there's a parse error so we can continue parsing other format!
/// expressions.
///
/// If parsing succeeds, the return value is:
/// ```ignore
/// Some((fmtstr, unnamed arguments, ordering of named arguments,
///       named arguments))
/// ```
fn parse_args(ecx: &mut ExtCtxt, sp: Span, tts: &[tokenstream::TokenTree])
              -> Option<(P<ast::Expr>, Vec<P<ast::Expr>>, Vec<String>,
                         HashMap<String, P<ast::Expr>>)> {
    let mut args = Vec::new();
    let mut names = HashMap::<String, P<ast::Expr>>::new();
    let mut order = Vec::new();

    let mut p = ecx.new_parser_from_tts(tts);

    if p.token == token::Eof {
        ecx.span_err(sp, "requires at least a format string argument");
        return None;
    }
    let fmtstr = panictry!(p.parse_expr());
    let mut named = false;
    while p.token != token::Eof {
        if !p.eat(&token::Comma) {
            ecx.span_err(sp, "expected token: `,`");
            return None;
        }
        if p.token == token::Eof { break } // accept trailing commas
        if named || (p.token.is_ident() && p.look_ahead(1, |t| *t == token::Eq)) {
            named = true;
            let ident = match p.token {
                token::Ident(i) => {
                    p.bump();
                    i
                }
                _ if named => {
                    ecx.span_err(p.span,
                                 "expected ident, positional arguments \
                                 cannot follow named arguments");
                    return None;
                }
                _ => {
                    ecx.span_err(p.span,
                                 &format!("expected ident for named argument, found `{}`",
                                         p.this_token_to_string()));
                    return None;
                }
            };
            let name: &str = &ident.name.as_str();

            panictry!(p.expect(&token::Eq));
            let e = panictry!(p.parse_expr());
            match names.get(name) {
                None => {}
                Some(prev) => {
                    ecx.struct_span_err(e.span,
                                        &format!("duplicate argument named `{}`",
                                                 name))
                       .span_note(prev.span, "previously here")
                       .emit();
                    continue
                }
            }
            order.push(name.to_string());
            names.insert(name.to_string(), e);
        } else {
            args.push(panictry!(p.parse_expr()));
        }
    }
    Some((fmtstr, args, order, names))
}

impl<'a, 'b> Context<'a, 'b> {
    /// Verifies one piece of a parse string. All errors are not emitted as
    /// fatal so we can continue giving errors about this and possibly other
    /// format strings.
    fn verify_piece(&mut self, p: &parse::Piece) {
        match *p {
            parse::String(..) => {}
            parse::NextArgument(ref arg) => {
                // width/precision first, if they have implicit positional
                // parameters it makes more sense to consume them first.
                self.verify_count(arg.format.width);
                self.verify_count(arg.format.precision);

                // argument second, if it's an implicit positional parameter
                // it's written second, so it should come after width/precision.
                let pos = match arg.position {
                    parse::ArgumentNext => {
                        let i = self.next_arg;
                        self.next_arg += 1;
                        Exact(i)
                    }
                    parse::ArgumentIs(i) => Exact(i),
                    parse::ArgumentNamed(s) => Named(s.to_string()),
                };

                let ty = Known(arg.format.ty.to_string());
                self.verify_arg_type(pos, ty);
            }
        }
    }

    fn verify_count(&mut self, c: parse::Count) {
        match c {
            parse::CountImplied | parse::CountIs(..) => {}
            parse::CountIsParam(i) => {
                self.verify_arg_type(Exact(i), Unsigned);
            }
            parse::CountIsName(s) => {
                self.verify_arg_type(Named(s.to_string()), Unsigned);
            }
            parse::CountIsNextParam => {
                let next_arg = self.next_arg;
                self.verify_arg_type(Exact(next_arg), Unsigned);
                self.next_arg += 1;
            }
        }
    }

    fn describe_num_args(&self) -> String {
        match self.args.len() {
            0 => "no arguments given".to_string(),
            1 => "there is 1 argument".to_string(),
            x => format!("there are {} arguments", x),
        }
    }

    fn verify_arg_type(&mut self, arg: Position, ty: ArgumentType) {
        match arg {
            Exact(arg) => {
                if self.args.len() <= arg {
                    let msg = format!("invalid reference to argument `{}` ({})",
                                      arg, self.describe_num_args());

                    self.ecx.span_err(self.fmtsp, &msg[..]);
                    return;
                }
                {
                    let arg_type = match self.arg_types[arg] {
                        None => None,
                        Some(ref x) => Some(x)
                    };
                    self.verify_same(self.args[arg].span, &ty, arg_type);
                }
                if self.arg_types[arg].is_none() {
                    self.arg_types[arg] = Some(ty);
                }
            }

            Named(name) => {
                let span = match self.names.get(&name) {
                    Some(e) => e.span,
                    None => {
                        let msg = format!("there is no argument named `{}`", name);
                        self.ecx.span_err(self.fmtsp, &msg[..]);
                        return;
                    }
                };
                self.verify_same(span, &ty, self.name_types.get(&name));
                if !self.name_types.contains_key(&name) {
                    self.name_types.insert(name.clone(), ty);
                }
                // Assign this named argument a slot in the arguments array if
                // it hasn't already been assigned a slot.
                if !self.name_positions.contains_key(&name) {
                    let slot = self.name_positions.len();
                    self.name_positions.insert(name, slot);
                }
            }
        }
    }

    /// When we're keeping track of the types that are declared for certain
    /// arguments, we assume that `None` means we haven't seen this argument
    /// yet, `Some(None)` means that we've seen the argument, but no format was
    /// specified, and `Some(Some(x))` means that the argument was declared to
    /// have type `x`.
    ///
    /// Obviously `Some(Some(x)) != Some(Some(y))`, but we consider it true
    /// that: `Some(None) == Some(Some(x))`
    fn verify_same(&self,
                   sp: Span,
                   ty: &ArgumentType,
                   before: Option<&ArgumentType>) {
        let cur = match before {
            None => return,
            Some(t) => t,
        };
        if *ty == *cur {
            return
        }
        match (cur, ty) {
            (&Known(ref cur), &Known(ref ty)) => {
                self.ecx.span_err(sp,
                                  &format!("argument redeclared with type `{}` when \
                                           it was previously `{}`",
                                          *ty,
                                          *cur));
            }
            (&Known(ref cur), _) => {
                self.ecx.span_err(sp,
                                  &format!("argument used to format with `{}` was \
                                           attempted to not be used for formatting",
                                           *cur));
            }
            (_, &Known(ref ty)) => {
                self.ecx.span_err(sp,
                                  &format!("argument previously used as a format \
                                           argument attempted to be used as `{}`",
                                           *ty));
            }
            (_, _) => {
                self.ecx.span_err(sp, "argument declared with multiple formats");
            }
        }
    }

    fn rtpath(ecx: &ExtCtxt, s: &str) -> Vec<ast::Ident> {
        ecx.std_path(&["fmt", "rt", "v1", s])
    }

    fn trans_count(&self, c: parse::Count) -> P<ast::Expr> {
        let sp = self.macsp;
        let count = |c, arg| {
            let mut path = Context::rtpath(self.ecx, "Count");
            path.push(self.ecx.ident_of(c));
            match arg {
                Some(arg) => self.ecx.expr_call_global(sp, path, vec![arg]),
                None => self.ecx.expr_path(self.ecx.path_global(sp, path)),
            }
        };
        match c {
            parse::CountIs(i) => count("Is", Some(self.ecx.expr_usize(sp, i))),
            parse::CountIsParam(i) => {
                count("Param", Some(self.ecx.expr_usize(sp, i)))
            }
            parse::CountImplied => count("Implied", None),
            parse::CountIsNextParam => count("NextParam", None),
            parse::CountIsName(n) => {
                let i = match self.name_positions.get(n) {
                    Some(&i) => i,
                    None => 0, // error already emitted elsewhere
                };
                let i = i + self.args.len();
                count("Param", Some(self.ecx.expr_usize(sp, i)))
            }
        }
    }

    /// Translate the accumulated string literals to a literal expression
    fn trans_literal_string(&mut self) -> P<ast::Expr> {
        let sp = self.fmtsp;
        let s = token::intern_and_get_ident(&self.literal);
        self.literal.clear();
        self.ecx.expr_str(sp, s)
    }

    /// Translate a `parse::Piece` to a static `rt::Argument` or append
    /// to the `literal` string.
    fn trans_piece(&mut self, piece: &parse::Piece) -> Option<P<ast::Expr>> {
        let sp = self.macsp;
        match *piece {
            parse::String(s) => {
                self.literal.push_str(s);
                None
            }
            parse::NextArgument(ref arg) => {
                // Translate the position
                let pos = {
                    let pos = |c, arg| {
                        let mut path = Context::rtpath(self.ecx, "Position");
                        path.push(self.ecx.ident_of(c));
                        match arg {
                            Some(i) => {
                                let arg = self.ecx.expr_usize(sp, i);
                                self.ecx.expr_call_global(sp, path, vec![arg])
                            }
                            None => {
                                self.ecx.expr_path(self.ecx.path_global(sp, path))
                            }
                        }
                    };
                    match arg.position {
                        // These two have a direct mapping
                        parse::ArgumentNext => pos("Next", None),
                        parse::ArgumentIs(i) => pos("At", Some(i)),

                        // Named arguments are converted to positional arguments
                        // at the end of the list of arguments
                        parse::ArgumentNamed(n) => {
                            let i = match self.name_positions.get(n) {
                                Some(&i) => i,
                                None => 0, // error already emitted elsewhere
                            };
                            let i = i + self.args.len();
                            pos("At", Some(i))
                        }
                    }
                };

                let simple_arg = parse::Argument {
                    position: parse::ArgumentNext,
                    format: parse::FormatSpec {
                        fill: arg.format.fill,
                        align: parse::AlignUnknown,
                        flags: 0,
                        precision: parse::CountImplied,
                        width: parse::CountImplied,
                        ty: arg.format.ty
                    }
                };

                let fill = match arg.format.fill { Some(c) => c, None => ' ' };

                if *arg != simple_arg || fill != ' ' {
                    self.all_pieces_simple = false;
                }

                // Translate the format
                let fill = self.ecx.expr_lit(sp, ast::LitKind::Char(fill));
                let align = |name| {
                    let mut p = Context::rtpath(self.ecx, "Alignment");
                    p.push(self.ecx.ident_of(name));
                    self.ecx.path_global(sp, p)
                };
                let align = match arg.format.align {
                    parse::AlignLeft => align("Left"),
                    parse::AlignRight => align("Right"),
                    parse::AlignCenter => align("Center"),
                    parse::AlignUnknown => align("Unknown"),
                };
                let align = self.ecx.expr_path(align);
                let flags = self.ecx.expr_u32(sp, arg.format.flags);
                let prec = self.trans_count(arg.format.precision);
                let width = self.trans_count(arg.format.width);
                let path = self.ecx.path_global(sp, Context::rtpath(self.ecx, "FormatSpec"));
                let fmt = self.ecx.expr_struct(sp, path, vec!(
                    self.ecx.field_imm(sp, self.ecx.ident_of("fill"), fill),
                    self.ecx.field_imm(sp, self.ecx.ident_of("align"), align),
                    self.ecx.field_imm(sp, self.ecx.ident_of("flags"), flags),
                    self.ecx.field_imm(sp, self.ecx.ident_of("precision"), prec),
                    self.ecx.field_imm(sp, self.ecx.ident_of("width"), width)));

                let path = self.ecx.path_global(sp, Context::rtpath(self.ecx, "Argument"));
                Some(self.ecx.expr_struct(sp, path, vec!(
                    self.ecx.field_imm(sp, self.ecx.ident_of("position"), pos),
                    self.ecx.field_imm(sp, self.ecx.ident_of("format"), fmt))))
            }
        }
    }

    fn static_array(ecx: &mut ExtCtxt,
                    name: &str,
                    piece_ty: P<ast::Ty>,
                    pieces: Vec<P<ast::Expr>>)
                    -> P<ast::Expr> {
        let sp = piece_ty.span;
        let ty = ecx.ty_rptr(sp,
            ecx.ty(sp, ast::TyKind::Vec(piece_ty)),
            Some(ecx.lifetime(sp, keywords::StaticLifetime.name())),
            ast::Mutability::Immutable);
        let slice = ecx.expr_vec_slice(sp, pieces);
        // static instead of const to speed up codegen by not requiring this to be inlined
        let st = ast::ItemKind::Static(ty, ast::Mutability::Immutable, slice);

        let name = ecx.ident_of(name);
        let item = ecx.item(sp, name, vec![], st);
        let stmt = ast::Stmt {
            id: ast::DUMMY_NODE_ID,
            node: ast::StmtKind::Item(item),
            span: sp,
        };

        // Wrap the declaration in a block so that it forms a single expression.
<<<<<<< HEAD
        ecx.expr_block(ecx.block(sp, vec![stmt], Some(ecx.expr_ident(sp, name))))
=======
        ecx.expr_block(ecx.block(sp, vec![
            respan(sp, ast::StmtKind::Decl(P(decl), ast::DUMMY_NODE_ID)),
            ecx.stmt_expr(ecx.expr_ident(sp, name)),
        ]))
>>>>>>> 8cad2519
    }

    /// Actually builds the expression which the iformat! block will be expanded
    /// to
    fn into_expr(mut self) -> P<ast::Expr> {
        let mut locals = Vec::new();
        let mut names = vec![None; self.name_positions.len()];
        let mut pats = Vec::new();
        let mut heads = Vec::new();

        // First, build up the static array which will become our precompiled
        // format "string"
        let static_lifetime = self.ecx.lifetime(self.fmtsp, keywords::StaticLifetime.name());
        let piece_ty = self.ecx.ty_rptr(
                self.fmtsp,
                self.ecx.ty_ident(self.fmtsp, self.ecx.ident_of("str")),
                Some(static_lifetime),
                ast::Mutability::Immutable);
        let pieces = Context::static_array(self.ecx,
                                           "__STATIC_FMTSTR",
                                           piece_ty,
                                           self.str_pieces);


        // Right now there is a bug such that for the expression:
        //      foo(bar(&1))
        // the lifetime of `1` doesn't outlast the call to `bar`, so it's not
        // valid for the call to `foo`. To work around this all arguments to the
        // format! string are shoved into locals. Furthermore, we shove the address
        // of each variable because we don't want to move out of the arguments
        // passed to this function.
        for (i, e) in self.args.into_iter().enumerate() {
            let arg_ty = match self.arg_types[i].as_ref() {
                Some(ty) => ty,
                None => continue // error already generated
            };

            let name = self.ecx.ident_of(&format!("__arg{}", i));
            pats.push(self.ecx.pat_ident(DUMMY_SP, name));
            locals.push(Context::format_arg(self.ecx, self.macsp, e.span, arg_ty,
                                            self.ecx.expr_ident(e.span, name)));
            heads.push(self.ecx.expr_addr_of(e.span, e));
        }
        for name in &self.name_ordering {
            let e = match self.names.remove(name) {
                Some(e) => e,
                None => continue
            };
            let arg_ty = match self.name_types.get(name) {
                Some(ty) => ty,
                None => continue
            };

            let lname = self.ecx.ident_of(&format!("__arg{}",
                                                  *name));
            pats.push(self.ecx.pat_ident(DUMMY_SP, lname));
            names[*self.name_positions.get(name).unwrap()] =
                Some(Context::format_arg(self.ecx, self.macsp, e.span, arg_ty,
                                         self.ecx.expr_ident(e.span, lname)));
            heads.push(self.ecx.expr_addr_of(e.span, e));
        }

        // Now create a vector containing all the arguments
        let args = locals.into_iter().chain(names.into_iter().map(|a| a.unwrap()));

        let args_array = self.ecx.expr_vec(self.fmtsp, args.collect());

        // Constructs an AST equivalent to:
        //
        //      match (&arg0, &arg1) {
        //          (tmp0, tmp1) => args_array
        //      }
        //
        // It was:
        //
        //      let tmp0 = &arg0;
        //      let tmp1 = &arg1;
        //      args_array
        //
        // Because of #11585 the new temporary lifetime rule, the enclosing
        // statements for these temporaries become the let's themselves.
        // If one or more of them are RefCell's, RefCell borrow() will also
        // end there; they don't last long enough for args_array to use them.
        // The match expression solves the scope problem.
        //
        // Note, it may also very well be transformed to:
        //
        //      match arg0 {
        //          ref tmp0 => {
        //              match arg1 => {
        //                  ref tmp1 => args_array } } }
        //
        // But the nested match expression is proved to perform not as well
        // as series of let's; the first approach does.
        let pat = self.ecx.pat_tuple(self.fmtsp, pats);
        let arm = self.ecx.arm(self.fmtsp, vec!(pat), args_array);
        let head = self.ecx.expr(self.fmtsp, ast::ExprKind::Tup(heads));
        let result = self.ecx.expr_match(self.fmtsp, head, vec!(arm));

        let args_slice = self.ecx.expr_addr_of(self.fmtsp, result);

        // Now create the fmt::Arguments struct with all our locals we created.
        let (fn_name, fn_args) = if self.all_pieces_simple {
            ("new_v1", vec![pieces, args_slice])
        } else {
            // Build up the static array which will store our precompiled
            // nonstandard placeholders, if there are any.
            let piece_ty = self.ecx.ty_path(self.ecx.path_global(
                    self.macsp,
                    Context::rtpath(self.ecx, "Argument")));
            let fmt = Context::static_array(self.ecx,
                                            "__STATIC_FMTARGS",
                                            piece_ty,
                                            self.pieces);

            ("new_v1_formatted", vec![pieces, args_slice, fmt])
        };

        let path = self.ecx.std_path(&["fmt", "Arguments", fn_name]);
        self.ecx.expr_call_global(self.macsp, path, fn_args)
    }

    fn format_arg(ecx: &ExtCtxt, macsp: Span, sp: Span,
                  ty: &ArgumentType, arg: P<ast::Expr>)
                  -> P<ast::Expr> {
        let trait_ = match *ty {
            Known(ref tyname) => {
                match &tyname[..] {
                    ""  => "Display",
                    "?" => "Debug",
                    "e" => "LowerExp",
                    "E" => "UpperExp",
                    "o" => "Octal",
                    "p" => "Pointer",
                    "b" => "Binary",
                    "x" => "LowerHex",
                    "X" => "UpperHex",
                    _ => {
                        ecx.span_err(sp,
                                     &format!("unknown format trait `{}`",
                                             *tyname));
                        "Dummy"
                    }
                }
            }
            Unsigned => {
                let path = ecx.std_path(&["fmt", "ArgumentV1", "from_usize"]);
                return ecx.expr_call_global(macsp, path, vec![arg])
            }
        };

        let path = ecx.std_path(&["fmt", trait_, "fmt"]);
        let format_fn = ecx.path_global(sp, path);
        let path = ecx.std_path(&["fmt", "ArgumentV1", "new"]);
        ecx.expr_call_global(macsp, path, vec![arg, ecx.expr_path(format_fn)])
    }
}

pub fn expand_format_args<'cx>(ecx: &'cx mut ExtCtxt, sp: Span,
                               tts: &[tokenstream::TokenTree])
                               -> Box<base::MacResult+'cx> {

    match parse_args(ecx, sp, tts) {
        Some((efmt, args, order, names)) => {
            MacEager::expr(expand_preparsed_format_args(ecx, sp, efmt,
                                                      args, order, names))
        }
        None => DummyResult::expr(sp)
    }
}

/// Take the various parts of `format_args!(efmt, args..., name=names...)`
/// and construct the appropriate formatting expression.
pub fn expand_preparsed_format_args(ecx: &mut ExtCtxt, sp: Span,
                                    efmt: P<ast::Expr>,
                                    args: Vec<P<ast::Expr>>,
                                    name_ordering: Vec<String>,
                                    names: HashMap<String, P<ast::Expr>>)
                                    -> P<ast::Expr> {
    let arg_types: Vec<_> = (0..args.len()).map(|_| None).collect();
    let macsp = ecx.call_site();
    // Expand the format literal so that efmt.span will have a backtrace. This
    // is essential for locating a bug when the format literal is generated in
    // a macro. (e.g. println!("{}"), which uses concat!($fmt, "\n")).
    let efmt = ecx.expander().fold_expr(efmt);
    let mut cx = Context {
        ecx: ecx,
        args: args,
        arg_types: arg_types,
        names: names,
        name_positions: HashMap::new(),
        name_types: HashMap::new(),
        name_ordering: name_ordering,
        next_arg: 0,
        literal: String::new(),
        pieces: Vec::new(),
        str_pieces: Vec::new(),
        all_pieces_simple: true,
        macsp: macsp,
        fmtsp: efmt.span,
    };
    let fmt = match expr_to_string(cx.ecx,
                                   efmt,
                                   "format argument must be a string literal.") {
        Some((fmt, _)) => fmt,
        None => return DummyResult::raw_expr(sp)
    };

    let mut parser = parse::Parser::new(&fmt);

    loop {
        match parser.next() {
            Some(piece) => {
                if !parser.errors.is_empty() { break }
                cx.verify_piece(&piece);
                match cx.trans_piece(&piece) {
                    Some(piece) => {
                        let s = cx.trans_literal_string();
                        cx.str_pieces.push(s);
                        cx.pieces.push(piece);
                    }
                    None => {}
                }
            }
            None => break
        }
    }
    if !parser.errors.is_empty() {
        cx.ecx.span_err(cx.fmtsp, &format!("invalid format string: {}",
                                          parser.errors.remove(0)));
        return DummyResult::raw_expr(sp);
    }
    if !cx.literal.is_empty() {
        let s = cx.trans_literal_string();
        cx.str_pieces.push(s);
    }

    // Make sure that all arguments were used and all arguments have types.
    for (i, ty) in cx.arg_types.iter().enumerate() {
        if ty.is_none() {
            cx.ecx.span_err(cx.args[i].span, "argument never used");
        }
    }
    for (name, e) in &cx.names {
        if !cx.name_types.contains_key(name) {
            cx.ecx.span_err(e.span, "named argument never used");
        }
    }

    cx.into_expr()
}<|MERGE_RESOLUTION|>--- conflicted
+++ resolved
@@ -449,14 +449,7 @@
         };
 
         // Wrap the declaration in a block so that it forms a single expression.
-<<<<<<< HEAD
-        ecx.expr_block(ecx.block(sp, vec![stmt], Some(ecx.expr_ident(sp, name))))
-=======
-        ecx.expr_block(ecx.block(sp, vec![
-            respan(sp, ast::StmtKind::Decl(P(decl), ast::DUMMY_NODE_ID)),
-            ecx.stmt_expr(ecx.expr_ident(sp, name)),
-        ]))
->>>>>>> 8cad2519
+        ecx.expr_block(ecx.block(sp, vec![stmt, ecx.stmt_expr(ecx.expr_ident(sp, name))]))
     }
 
     /// Actually builds the expression which the iformat! block will be expanded
