use rustc::middle::const_val;
use rustc::hir::def_id::DefId;
use rustc::mir::mir_map::MirMap;
use rustc::mir::repr as mir;
use rustc::traits::{self, ProjectionMode};
use rustc::ty::fold::TypeFoldable;
use rustc::ty::layout::{self, Layout, Size};
use rustc::ty::subst::{self, Subst, Substs};
use rustc::ty::{self, Ty, TyCtxt, BareFnTy};
use rustc::util::nodemap::DefIdMap;
use rustc_data_structures::indexed_vec::Idx;
use std::cell::RefCell;
use std::ops::Deref;
use std::rc::Rc;
use std::{iter, mem};
use syntax::ast;
use syntax::attr;
use syntax::codemap::{self, DUMMY_SP, Span};

use error::{EvalError, EvalResult};
use memory::{Memory, Pointer};
use primval::{self, PrimVal};

use std::collections::HashMap;

mod stepper;

pub fn step<'ecx, 'a: 'ecx, 'tcx: 'a>(ecx: &'ecx mut EvalContext<'a, 'tcx>) -> EvalResult<bool> {
    stepper::Stepper::new(ecx).step()
}

pub struct EvalContext<'a, 'tcx: 'a> {
    /// The results of the type checker, from rustc.
    tcx: TyCtxt<'a, 'tcx, 'tcx>,

    /// A mapping from NodeIds to Mir, from rustc. Only contains MIR for crate-local items.
    mir_map: &'a MirMap<'tcx>,

    /// A local cache from DefIds to Mir for non-crate-local items.
    mir_cache: RefCell<DefIdMap<Rc<mir::Mir<'tcx>>>>,

    /// The virtual memory system.
    memory: Memory<'tcx>,

    /// Precomputed statics, constants and promoteds
    statics: HashMap<ConstantId<'tcx>, Pointer>,

    /// The virtual call stack.
    stack: Vec<Frame<'a, 'tcx>>,
}

/// A stack frame.
pub struct Frame<'a, 'tcx: 'a> {
    /// The def_id of the current function
    pub def_id: DefId,

    /// The span of the call site
    pub span: codemap::Span,

    /// type substitutions for the current function invocation
    pub substs: &'tcx Substs<'tcx>,

    /// The MIR for the function called on this frame.
    pub mir: CachedMir<'a, 'tcx>,

    /// The block that is currently executed (or will be executed after the above call stacks return)
    pub next_block: mir::BasicBlock,

    /// A pointer for writing the return value of the current call if it's not a diverging call.
    pub return_ptr: Option<Pointer>,

    /// The list of locals for the current function, stored in order as
    /// `[arguments..., variables..., temporaries...]`. The variables begin at `self.var_offset`
    /// and the temporaries at `self.temp_offset`.
    pub locals: Vec<Pointer>,

    /// The offset of the first variable in `self.locals`.
    pub var_offset: usize,

    /// The offset of the first temporary in `self.locals`.
    pub temp_offset: usize,

    /// The index of the currently evaluated statment
    pub stmt: usize,
}

#[derive(Copy, Clone, Debug, Eq, PartialEq)]
struct Lvalue {
    ptr: Pointer,
    extra: LvalueExtra,
}

#[derive(Copy, Clone, Debug, Eq, PartialEq)]
enum LvalueExtra {
    None,
    Length(u64),
    // TODO(solson): Vtable(memory::AllocId),
    DowncastVariant(usize),
}

#[derive(Clone)]
pub enum CachedMir<'mir, 'tcx: 'mir> {
    Ref(&'mir mir::Mir<'tcx>),
    Owned(Rc<mir::Mir<'tcx>>)
}

#[derive(Clone, Debug, Eq, PartialEq, Hash)]
/// Uniquely identifies a specific constant or static
struct ConstantId<'tcx> {
    /// the def id of the constant/static or in case of promoteds, the def id of the function they belong to
    def_id: DefId,
    /// In case of statics and constants this is `Substs::empty()`, so only promoteds and associated
    /// constants actually have something useful here. We could special case statics and constants,
    /// but that would only require more branching when working with constants, and not bring any
    /// real benefits.
    substs: &'tcx Substs<'tcx>,
    kind: ConstantKind,
}

#[derive(Clone, Debug, Eq, PartialEq, Hash)]
enum ConstantKind {
    Promoted(mir::Promoted),
    /// Statics, constants and associated constants
    Global,
}

impl<'a, 'tcx> EvalContext<'a, 'tcx> {
    pub fn new(tcx: TyCtxt<'a, 'tcx, 'tcx>, mir_map: &'a MirMap<'tcx>) -> Self {
        EvalContext {
            tcx: tcx,
            mir_map: mir_map,
            mir_cache: RefCell::new(DefIdMap()),
            memory: Memory::new(tcx.sess
                                   .target
                                   .uint_type
                                   .bit_width()
                                   .expect("Session::target::uint_type was usize")/8),
            statics: HashMap::new(),
            stack: Vec::new(),
        }
    }

    pub fn alloc_ret_ptr(&mut self, output_ty: ty::FnOutput<'tcx>, substs: &'tcx Substs<'tcx>) -> Option<Pointer> {
        match output_ty {
            ty::FnConverging(ty) => {
                let size = self.type_size(ty, substs);
                Some(self.memory.allocate(size))
            }
            ty::FnDiverging => None,
        }
    }

    pub fn memory(&self) -> &Memory {
        &self.memory
    }

    pub fn stack(&self) -> &[Frame] {
        &self.stack
    }

    // TODO(solson): Try making const_to_primval instead.
    fn const_to_ptr(&mut self, const_val: &const_val::ConstVal) -> EvalResult<Pointer> {
        use rustc::middle::const_val::ConstVal::*;
        match *const_val {
            Float(_f) => unimplemented!(),
            Integral(int) => {
                // TODO(solson): Check int constant type.
                let ptr = self.memory.allocate(8);
                self.memory.write_uint(ptr, int.to_u64_unchecked(), 8)?;
                Ok(ptr)
            }
            Str(ref s) => {
                let psize = self.memory.pointer_size;
                let static_ptr = self.memory.allocate(s.len());
                let ptr = self.memory.allocate(psize * 2);
                self.memory.write_bytes(static_ptr, s.as_bytes())?;
                self.memory.write_ptr(ptr, static_ptr)?;
                self.memory.write_usize(ptr.offset(psize as isize), s.len() as u64)?;
                Ok(ptr)
            }
            ByteStr(ref bs) => {
                let psize = self.memory.pointer_size;
                let static_ptr = self.memory.allocate(bs.len());
                let ptr = self.memory.allocate(psize);
                self.memory.write_bytes(static_ptr, bs)?;
                self.memory.write_ptr(ptr, static_ptr)?;
                Ok(ptr)
            }
            Bool(b) => {
                let ptr = self.memory.allocate(1);
                self.memory.write_bool(ptr, b)?;
                Ok(ptr)
            }
            Char(_c)          => unimplemented!(),
            Struct(_node_id)  => unimplemented!(),
            Tuple(_node_id)   => unimplemented!(),
            Function(_def_id) => unimplemented!(),
            Array(_, _)       => unimplemented!(),
            Repeat(_, _)      => unimplemented!(),
            Dummy             => unimplemented!(),
        }
    }

    fn type_needs_drop(&self, ty: Ty<'tcx>) -> bool {
        self.tcx.type_needs_drop_given_env(ty, &self.tcx.empty_parameter_environment())
    }

    fn type_is_sized(&self, ty: Ty<'tcx>) -> bool {
        ty.is_sized(self.tcx, &self.tcx.empty_parameter_environment(), DUMMY_SP)
    }

    fn fulfill_obligation(&self, trait_ref: ty::PolyTraitRef<'tcx>) -> traits::Vtable<'tcx, ()> {
        // Do the initial selection for the obligation. This yields the shallow result we are
        // looking for -- that is, what specific impl.
        self.tcx.normalizing_infer_ctxt(ProjectionMode::Any).enter(|infcx| {
            let mut selcx = traits::SelectionContext::new(&infcx);

            let obligation = traits::Obligation::new(
                traits::ObligationCause::misc(DUMMY_SP, ast::DUMMY_NODE_ID),
                trait_ref.to_poly_trait_predicate(),
            );
            let selection = selcx.select(&obligation).unwrap().unwrap();

            // Currently, we use a fulfillment context to completely resolve all nested obligations.
            // This is because they can inform the inference of the impl's type parameters.
            let mut fulfill_cx = traits::FulfillmentContext::new();
            let vtable = selection.map(|predicate| {
                fulfill_cx.register_predicate_obligation(&infcx, predicate);
            });
            infcx.drain_fulfillment_cx_or_panic(DUMMY_SP, &mut fulfill_cx, &vtable)
        })
    }

    /// Trait method, which has to be resolved to an impl method.
    pub fn trait_method(
        &self,
        def_id: DefId,
        substs: &'tcx Substs<'tcx>
    ) -> (DefId, &'tcx Substs<'tcx>) {
        let method_item = self.tcx.impl_or_trait_item(def_id);
        let trait_id = method_item.container().id();
        let trait_ref = ty::Binder(substs.to_trait_ref(self.tcx, trait_id));
        match self.fulfill_obligation(trait_ref) {
            traits::VtableImpl(vtable_impl) => {
                let impl_did = vtable_impl.impl_def_id;
                let mname = self.tcx.item_name(def_id);
                // Create a concatenated set of substitutions which includes those from the impl
                // and those from the method:
                let impl_substs = vtable_impl.substs.with_method_from(substs);
                let substs = self.tcx.mk_substs(impl_substs);
                let mth = get_impl_method(self.tcx, impl_did, substs, mname);

                (mth.method.def_id, mth.substs)
            }

            traits::VtableClosure(vtable_closure) =>
                (vtable_closure.closure_def_id, vtable_closure.substs.func_substs),

            traits::VtableFnPointer(_fn_ty) => {
                let _trait_closure_kind = self.tcx.lang_items.fn_trait_kind(trait_id).unwrap();
                unimplemented!()
                // let llfn = trans_fn_pointer_shim(ccx, trait_closure_kind, fn_ty);

                // let method_ty = def_ty(tcx, def_id, substs);
                // let fn_ptr_ty = match method_ty.sty {
                //     ty::TyFnDef(_, _, fty) => tcx.mk_ty(ty::TyFnPtr(fty)),
                //     _ => unreachable!("expected fn item type, found {}",
                //                       method_ty)
                // };
                // Callee::ptr(immediate_rvalue(llfn, fn_ptr_ty))
            }

            traits::VtableObject(ref _data) => {
                unimplemented!()
                // Callee {
                //     data: Virtual(traits::get_vtable_index_of_object_method(
                //                   tcx, data, def_id)),
                //                   ty: def_ty(tcx, def_id, substs)
                // }
            }
            vtable => unreachable!("resolved vtable bad vtable {:?} in trans", vtable),
        }
    }

    fn load_mir(&self, def_id: DefId) -> CachedMir<'a, 'tcx> {
        use rustc_trans::back::symbol_names::def_id_to_string;
        match self.tcx.map.as_local_node_id(def_id) {
            Some(node_id) => CachedMir::Ref(self.mir_map.map.get(&node_id).unwrap()),
            None => {
                let mut mir_cache = self.mir_cache.borrow_mut();
                if let Some(mir) = mir_cache.get(&def_id) {
                    return CachedMir::Owned(mir.clone());
                }

                let cs = &self.tcx.sess.cstore;
                let mir = cs.maybe_get_item_mir(self.tcx, def_id).unwrap_or_else(|| {
                    panic!("no mir for `{}`", def_id_to_string(self.tcx, def_id));
                });
                let cached = Rc::new(mir);
                mir_cache.insert(def_id, cached.clone());
                CachedMir::Owned(cached)
            }
        }
    }

    fn monomorphize(&self, ty: Ty<'tcx>, substs: &'tcx Substs<'tcx>) -> Ty<'tcx> {
        let substituted = ty.subst(self.tcx, substs);
        self.tcx.normalize_associated_type(&substituted)
    }

    fn type_size(&self, ty: Ty<'tcx>, substs: &'tcx Substs<'tcx>) -> usize {
        self.type_layout(ty, substs).size(&self.tcx.data_layout).bytes() as usize
    }

    fn type_layout(&self, ty: Ty<'tcx>, substs: &'tcx Substs<'tcx>) -> &'tcx Layout {
        // TODO(solson): Is this inefficient? Needs investigation.
        let ty = self.monomorphize(ty, substs);

        self.tcx.normalizing_infer_ctxt(ProjectionMode::Any).enter(|infcx| {
            // TODO(solson): Report this error properly.
            ty.layout(&infcx).unwrap()
        })
    }

    pub fn push_stack_frame(&mut self, def_id: DefId, span: codemap::Span, mir: CachedMir<'a, 'tcx>, substs: &'tcx Substs<'tcx>,
        return_ptr: Option<Pointer>)
    {
        let arg_tys = mir.arg_decls.iter().map(|a| a.ty);
        let var_tys = mir.var_decls.iter().map(|v| v.ty);
        let temp_tys = mir.temp_decls.iter().map(|t| t.ty);

        let num_args = mir.arg_decls.len();
        let num_vars = mir.var_decls.len();

        ::log_settings::settings().indentation += 1;

        let locals: Vec<Pointer> = arg_tys.chain(var_tys).chain(temp_tys).map(|ty| {
            let size = self.type_size(ty, substs);
            self.memory.allocate(size)
        }).collect();

        self.stack.push(Frame {
            mir: mir.clone(),
            next_block: mir::START_BLOCK,
            return_ptr: return_ptr,
            locals: locals,
            var_offset: num_args,
            temp_offset: num_args + num_vars,
            span: span,
            def_id: def_id,
            substs: substs,
            stmt: 0,
        });
    }

    fn pop_stack_frame(&mut self) {
        ::log_settings::settings().indentation -= 1;
        let _frame = self.stack.pop().expect("tried to pop a stack frame, but there were none");
        // TODO(solson): Deallocate local variables.
    }

    fn eval_terminator(&mut self, terminator: &mir::Terminator<'tcx>)
            -> EvalResult<()> {
        use rustc::mir::repr::TerminatorKind::*;
        match terminator.kind {
            Return => self.pop_stack_frame(),

            Goto { target } => {
                self.frame_mut().next_block = target;
            },

            If { ref cond, targets: (then_target, else_target) } => {
                let cond_ptr = self.eval_operand(cond)?;
                let cond_val = self.memory.read_bool(cond_ptr)?;
                self.frame_mut().next_block = if cond_val { then_target } else { else_target };
            }

            SwitchInt { ref discr, ref values, ref targets, .. } => {
                let discr_ptr = self.eval_lvalue(discr)?.to_ptr();
                let discr_size = self
                    .type_layout(self.lvalue_ty(discr), self.substs())
                    .size(&self.tcx.data_layout)
                    .bytes() as usize;
                let discr_val = self.memory.read_uint(discr_ptr, discr_size)?;

                // Branch to the `otherwise` case by default, if no match is found.
                let mut target_block = targets[targets.len() - 1];

                for (index, val_const) in values.iter().enumerate() {
                    let ptr = self.const_to_ptr(val_const)?;
                    let val = self.memory.read_uint(ptr, discr_size)?;
                    if discr_val == val {
                        target_block = targets[index];
                        break;
                    }
                }

                self.frame_mut().next_block = target_block;
            }

            Switch { ref discr, ref targets, adt_def } => {
                let adt_ptr = self.eval_lvalue(discr)?.to_ptr();
                let adt_ty = self.lvalue_ty(discr);
                let discr_val = self.read_discriminant_value(adt_ptr, adt_ty)?;
                let matching = adt_def.variants.iter()
                    .position(|v| discr_val == v.disr_val.to_u64_unchecked());

                match matching {
                    Some(i) => {
                        self.frame_mut().next_block = targets[i];
                    },
                    None => return Err(EvalError::InvalidDiscriminant),
                }
            }

            Call { ref func, ref args, ref destination, .. } => {
                let mut return_ptr = None;
                if let Some((ref lv, target)) = *destination {
                    self.frame_mut().next_block = target;
                    return_ptr = Some(self.eval_lvalue(lv)?.to_ptr());
                }

                let func_ty = self.operand_ty(func);
                match func_ty.sty {
                    ty::TyFnPtr(bare_fn_ty) => {
                        let ptr = self.eval_operand(func)?;
                        assert_eq!(ptr.offset, 0);
                        let fn_ptr = self.memory.read_ptr(ptr)?;
                        let (def_id, substs) = self.memory.get_fn(fn_ptr.alloc_id)?;
                        self.eval_fn_call(def_id, substs, bare_fn_ty, return_ptr, args, terminator.span)?
                    },
                    ty::TyFnDef(def_id, substs, fn_ty) => {
<<<<<<< HEAD
                        use syntax::abi::Abi;
                        match fn_ty.abi {
                            Abi::RustIntrinsic => {
                                let name = self.tcx.item_name(def_id).as_str();
                                match fn_ty.sig.0.output {
                                    ty::FnConverging(ty) => {
                                        let size = self.type_size(ty, self.substs());
                                        let ret = return_ptr.unwrap();
                                        self.call_intrinsic(&name, substs, args, ret, size)?
                                    }
                                    ty::FnDiverging => unimplemented!(),
                                }
                            }

                            Abi::C => {
                                match fn_ty.sig.0.output {
                                    ty::FnConverging(ty) => {
                                        let size = self.type_size(ty, self.substs());
                                        self.call_c_abi(def_id, args, return_ptr.unwrap(), size)?
                                    }
                                    ty::FnDiverging => unimplemented!(),
                                }
                            }

                            Abi::Rust | Abi::RustCall => {
                                // TODO(solson): Adjust the first argument when calling a Fn or
                                // FnMut closure via FnOnce::call_once.

                                // Only trait methods can have a Self parameter.
                                let (resolved_def_id, resolved_substs) = if substs.self_ty().is_some() {
                                    self.trait_method(def_id, substs)
                                } else {
                                    (def_id, substs)
                                };

                                let mut arg_srcs = Vec::new();
                                for arg in args {
                                    let src = self.eval_operand(arg)?;
                                    let src_ty = self.operand_ty(arg);
                                    arg_srcs.push((src, src_ty));
                                }

                                if fn_ty.abi == Abi::RustCall && !args.is_empty() {
                                    arg_srcs.pop();
                                    let last_arg = args.last().unwrap();
                                    let last = self.eval_operand(last_arg)?;
                                    let last_ty = self.operand_ty(last_arg);
                                    let last_layout = self.type_layout(last_ty, self.substs());
                                    match (&last_ty.sty, last_layout) {
                                        (&ty::TyTuple(fields),
                                         &Layout::Univariant { ref variant, .. }) => {
                                            let offsets = iter::once(0)
                                                .chain(variant.offset_after_field.iter()
                                                    .map(|s| s.bytes()));
                                            for (offset, ty) in offsets.zip(fields) {
                                                let src = last.offset(offset as isize);
                                                arg_srcs.push((src, ty));
                                            }
                                        }
                                        ty => panic!("expected tuple as last argument in function with 'rust-call' ABI, got {:?}", ty),
                                    }
                                }

                                let mir = self.load_mir(resolved_def_id);
                                self.push_stack_frame(
                                    def_id, terminator.source_info.span, mir, resolved_substs,
                                    return_ptr
                                );

                                for (i, (src, src_ty)) in arg_srcs.into_iter().enumerate() {
                                    let dest = self.frame().locals[i];
                                    self.move_(src, dest, src_ty)?;
                                }
                            }

                            abi => return Err(EvalError::Unimplemented(format!("can't handle function with {:?} ABI", abi))),
                        }
=======
                        self.eval_fn_call(def_id, substs, fn_ty, return_ptr, args, terminator.span)?
>>>>>>> 384623da
                    }

                    _ => return Err(EvalError::Unimplemented(format!("can't handle callee of type {:?}", func_ty))),
                }
            }

            Drop { ref location, target, .. } => {
                let ptr = self.eval_lvalue(location)?.to_ptr();
                let ty = self.lvalue_ty(location);
                self.drop(ptr, ty)?;
                self.frame_mut().next_block = target;
            }

            Assert { ref cond, expected, ref msg, target, cleanup } => {
                let actual_ptr = self.eval_operand(cond)?;
                let actual = self.memory.read_bool(actual_ptr)?;
                if actual == expected {
                    self.frame_mut().next_block = target;
                } else {
                    panic!("unimplemented: jump to {:?} and print {:?}", cleanup, msg);
                }
            }

            DropAndReplace { .. } => unimplemented!(),
            Resume => unimplemented!(),
            Unreachable => unimplemented!(),
        }

        Ok(())
    }

    pub fn eval_fn_call(
        &mut self,
        def_id: DefId,
        substs: &'tcx Substs<'tcx>,
        fn_ty: &'tcx BareFnTy,
        return_ptr: Option<Pointer>,
        args: &[mir::Operand<'tcx>],
        span: Span,
    ) -> EvalResult<()> {
        use syntax::abi::Abi;
        match fn_ty.abi {
            Abi::RustIntrinsic => {
                let name = self.tcx.item_name(def_id).as_str();
                match fn_ty.sig.0.output {
                    ty::FnConverging(ty) => {
                        let size = self.type_size(ty, self.substs());
                        let ret = return_ptr.unwrap();
                        self.call_intrinsic(&name, substs, args, ret, size)
                    }
                    ty::FnDiverging => unimplemented!(),
                }
            }

            Abi::C => {
                match fn_ty.sig.0.output {
                    ty::FnConverging(ty) => {
                        let size = self.type_size(ty, self.substs());
                        self.call_c_abi(def_id, args, return_ptr.unwrap(), size)
                    }
                    ty::FnDiverging => unimplemented!(),
                }
            }

            Abi::Rust | Abi::RustCall => {
                // TODO(solson): Adjust the first argument when calling a Fn or
                // FnMut closure via FnOnce::call_once.

                // Only trait methods can have a Self parameter.
                let (resolved_def_id, resolved_substs) = if substs.self_ty().is_some() {
                    self.trait_method(def_id, substs)
                } else {
                    (def_id, substs)
                };

                let mut arg_srcs = Vec::new();
                for arg in args {
                    let src = self.eval_operand(arg)?;
                    let src_ty = self.operand_ty(arg);
                    arg_srcs.push((src, src_ty));
                }

                if fn_ty.abi == Abi::RustCall && !args.is_empty() {
                    arg_srcs.pop();
                    let last_arg = args.last().unwrap();
                    let last = self.eval_operand(last_arg)?;
                    let last_ty = self.operand_ty(last_arg);
                    let last_layout = self.type_layout(last_ty, self.substs());
                    match (&last_ty.sty, last_layout) {
                        (&ty::TyTuple(fields),
                         &Layout::Univariant { ref variant, .. }) => {
                            let offsets = iter::once(0)
                                .chain(variant.offset_after_field.iter()
                                    .map(|s| s.bytes()));
                            for (offset, ty) in offsets.zip(fields) {
                                let src = last.offset(offset as isize);
                                arg_srcs.push((src, ty));
                            }
                        }
                        ty => panic!("expected tuple as last argument in function with 'rust-call' ABI, got {:?}", ty),
                    }
                }

                let mir = self.load_mir(resolved_def_id);
                self.push_stack_frame(def_id, span, mir, resolved_substs, return_ptr);

                for (i, (src, src_ty)) in arg_srcs.into_iter().enumerate() {
                    let dest = self.frame().locals[i];
                    self.move_(src, dest, src_ty)?;
                }

                Ok(())
            }

            abi => Err(EvalError::Unimplemented(format!("can't handle function with {:?} ABI", abi))),
        }
    }

    fn drop(&mut self, ptr: Pointer, ty: Ty<'tcx>) -> EvalResult<()> {
        if !self.type_needs_drop(ty) {
            debug!("no need to drop {:?}", ty);
            return Ok(());
        }
        trace!("-need to drop {:?}", ty);

        // TODO(solson): Call user-defined Drop::drop impls.

        match ty.sty {
            ty::TyBox(contents_ty) => {
                match self.memory.read_ptr(ptr) {
                    Ok(contents_ptr) => {
                        self.drop(contents_ptr, contents_ty)?;
                        trace!("-deallocating box");
                        self.memory.deallocate(contents_ptr)?;
                    }
                    Err(EvalError::ReadBytesAsPointer) => {
                        let size = self.memory.pointer_size;
                        let possible_drop_fill = self.memory.read_bytes(ptr, size)?;
                        if possible_drop_fill.iter().all(|&b| b == mem::POST_DROP_U8) {
                            return Ok(());
                        } else {
                            return Err(EvalError::ReadBytesAsPointer);
                        }
                    }
                    Err(e) => return Err(e),
                }
            }

            // TODO(solson): Implement drop for other relevant types (e.g. aggregates).
            _ => {}
        }

        // Filling drop.
        // FIXME(solson): Trait objects (with no static size) probably get filled, too.
        let size = self.type_size(ty, self.substs());
        self.memory.drop_fill(ptr, size)?;

        Ok(())
    }

    fn read_discriminant_value(&self, adt_ptr: Pointer, adt_ty: Ty<'tcx>) -> EvalResult<u64> {
        use rustc::ty::layout::Layout::*;
        let adt_layout = self.type_layout(adt_ty, self.substs());

        let discr_val = match *adt_layout {
            General { discr, .. } | CEnum { discr, .. } => {
                let discr_size = discr.size().bytes();
                self.memory.read_uint(adt_ptr, discr_size as usize)?
            }

            RawNullablePointer { nndiscr, .. } => {
                self.read_nonnull_discriminant_value(adt_ptr, nndiscr)?
            }

            StructWrappedNullablePointer { nndiscr, ref discrfield, .. } => {
                let offset = self.nonnull_offset(adt_ty, nndiscr, discrfield)?;
                let nonnull = adt_ptr.offset(offset.bytes() as isize);
                self.read_nonnull_discriminant_value(nonnull, nndiscr)?
            }

            // The discriminant_value intrinsic returns 0 for non-sum types.
            Array { .. } | FatPointer { .. } | Scalar { .. } | Univariant { .. } |
            Vector { .. } => 0,
        };

        Ok(discr_val)
    }

    fn read_nonnull_discriminant_value(&self, ptr: Pointer, nndiscr: u64) -> EvalResult<u64> {
        let not_null = match self.memory.read_usize(ptr) {
            Ok(0) => false,
            Ok(_) | Err(EvalError::ReadPointerAsBytes) => true,
            Err(e) => return Err(e),
        };
        assert!(nndiscr == 0 || nndiscr == 1);
        Ok(if not_null { nndiscr } else { 1 - nndiscr })
    }

    fn call_intrinsic(
        &mut self,
        name: &str,
        substs: &'tcx Substs<'tcx>,
        args: &[mir::Operand<'tcx>],
        dest: Pointer,
        dest_size: usize
    ) -> EvalResult<()> {
        let args_res: EvalResult<Vec<Pointer>> = args.iter()
            .map(|arg| self.eval_operand(arg))
            .collect();
        let args = args_res?;

        match name {
            // FIXME(solson): Handle different integer types correctly.
            "add_with_overflow" => {
                let ty = *substs.types.get(subst::FnSpace, 0);
                let size = self.type_size(ty, self.substs());
                let left = self.memory.read_int(args[0], size)?;
                let right = self.memory.read_int(args[1], size)?;
                let (n, overflowed) = unsafe {
                    ::std::intrinsics::add_with_overflow::<i64>(left, right)
                };
                self.memory.write_int(dest, n, size)?;
                self.memory.write_bool(dest.offset(size as isize), overflowed)?;
            }

            "assume" => {}

            "copy_nonoverlapping" => {
                let elem_ty = *substs.types.get(subst::FnSpace, 0);
                let elem_size = self.type_size(elem_ty, self.substs());
                let src = self.memory.read_ptr(args[0])?;
                let dest = self.memory.read_ptr(args[1])?;
                let count = self.memory.read_isize(args[2])?;
                self.memory.copy(src, dest, count as usize * elem_size)?;
            }

            "discriminant_value" => {
                let ty = *substs.types.get(subst::FnSpace, 0);
                let adt_ptr = self.memory.read_ptr(args[0])?;
                let discr_val = self.read_discriminant_value(adt_ptr, ty)?;
                self.memory.write_uint(dest, discr_val, dest_size)?;
            }

            "forget" => {
                let arg_ty = *substs.types.get(subst::FnSpace, 0);
                let arg_size = self.type_size(arg_ty, self.substs());
                self.memory.drop_fill(args[0], arg_size)?;
            }

            "init" => self.memory.write_repeat(dest, 0, dest_size)?,

            "min_align_of" => {
                self.memory.write_int(dest, 1, dest_size)?;
            }

            "move_val_init" => {
                let ty = *substs.types.get(subst::FnSpace, 0);
                let ptr = self.memory.read_ptr(args[0])?;
                self.move_(args[1], ptr, ty)?;
            }

            // FIXME(solson): Handle different integer types correctly.
            "mul_with_overflow" => {
                let ty = *substs.types.get(subst::FnSpace, 0);
                let size = self.type_size(ty, self.substs());
                let left = self.memory.read_int(args[0], size)?;
                let right = self.memory.read_int(args[1], size)?;
                let (n, overflowed) = unsafe {
                    ::std::intrinsics::mul_with_overflow::<i64>(left, right)
                };
                self.memory.write_int(dest, n, size)?;
                self.memory.write_bool(dest.offset(size as isize), overflowed)?;
            }

            "offset" => {
                let pointee_ty = *substs.types.get(subst::FnSpace, 0);
                let pointee_size = self.type_size(pointee_ty, self.substs()) as isize;
                let ptr_arg = args[0];
                let offset = self.memory.read_isize(args[1])?;

                match self.memory.read_ptr(ptr_arg) {
                    Ok(ptr) => {
                        let result_ptr = ptr.offset(offset as isize * pointee_size);
                        self.memory.write_ptr(dest, result_ptr)?;
                    }
                    Err(EvalError::ReadBytesAsPointer) => {
                        let addr = self.memory.read_isize(ptr_arg)?;
                        let result_addr = addr + offset * pointee_size as i64;
                        self.memory.write_isize(dest, result_addr)?;
                    }
                    Err(e) => return Err(e),
                }
            }

            // FIXME(solson): Handle different integer types correctly. Use primvals?
            "overflowing_sub" => {
                let ty = *substs.types.get(subst::FnSpace, 0);
                let size = self.type_size(ty, self.substs());
                let left = self.memory.read_int(args[0], size)?;
                let right = self.memory.read_int(args[1], size)?;
                let n = left.wrapping_sub(right);
                self.memory.write_int(dest, n, size)?;
            }

            "size_of" => {
                let ty = *substs.types.get(subst::FnSpace, 0);
                let size = self.type_size(ty, self.substs()) as u64;
                self.memory.write_uint(dest, size, dest_size)?;
            }

            "size_of_val" => {
                let ty = *substs.types.get(subst::FnSpace, 0);
                if self.type_is_sized(ty) {
                    let size = self.type_size(ty, self.substs()) as u64;
                    self.memory.write_uint(dest, size, dest_size)?;
                } else {
                    match ty.sty {
                        ty::TySlice(_) | ty::TyStr => {
                            let elem_ty = ty.sequence_element_type(self.tcx);
                            let elem_size = self.type_size(elem_ty, self.substs()) as u64;
                            let ptr_size = self.memory.pointer_size as isize;
                            let n = self.memory.read_usize(args[0].offset(ptr_size))?;
                            self.memory.write_uint(dest, n * elem_size, dest_size)?;
                        }

                        _ => return Err(EvalError::Unimplemented(format!("unimplemented: size_of_val::<{:?}>", ty))),
                    }
                }
            }

            "transmute" => {
                let ty = *substs.types.get(subst::FnSpace, 0);
                self.move_(args[0], dest, ty)?;
            }
            "uninit" => self.memory.mark_definedness(dest, dest_size, false)?,

            name => return Err(EvalError::Unimplemented(format!("unimplemented intrinsic: {}", name))),
        }

        // Since we pushed no stack frame, the main loop will act
        // as if the call just completed and it's returning to the
        // current frame.
        Ok(())
    }

    fn call_c_abi(
        &mut self,
        def_id: DefId,
        args: &[mir::Operand<'tcx>],
        dest: Pointer,
        dest_size: usize,
    ) -> EvalResult<()> {
        let name = self.tcx.item_name(def_id);
        let attrs = self.tcx.get_attrs(def_id);
        let link_name = match attr::first_attr_value_str_by_name(&attrs, "link_name") {
            Some(ln) => ln.clone(),
            None => name.as_str(),
        };

        let args_res: EvalResult<Vec<Pointer>> = args.iter()
            .map(|arg| self.eval_operand(arg))
            .collect();
        let args = args_res?;

        match &link_name[..] {
            "__rust_allocate" => {
                let size = self.memory.read_usize(args[0])?;
                let ptr = self.memory.allocate(size as usize);
                self.memory.write_ptr(dest, ptr)?;
            }

            "__rust_reallocate" => {
                let ptr = self.memory.read_ptr(args[0])?;
                let size = self.memory.read_usize(args[2])?;
                self.memory.reallocate(ptr, size as usize)?;
                self.memory.write_ptr(dest, ptr)?;
            }

            "memcmp" => {
                let left = self.memory.read_ptr(args[0])?;
                let right = self.memory.read_ptr(args[1])?;
                let n = self.memory.read_usize(args[2])? as usize;

                let result = {
                    let left_bytes = self.memory.read_bytes(left, n)?;
                    let right_bytes = self.memory.read_bytes(right, n)?;

                    use std::cmp::Ordering::*;
                    match left_bytes.cmp(right_bytes) {
                        Less => -1,
                        Equal => 0,
                        Greater => 1,
                    }
                };

                self.memory.write_int(dest, result, dest_size)?;
            }

            _ => return Err(EvalError::Unimplemented(format!("can't call C ABI function: {}", link_name))),
        }

        // Since we pushed no stack frame, the main loop will act
        // as if the call just completed and it's returning to the
        // current frame.
        Ok(())
    }

    fn assign_fields<I: IntoIterator<Item = u64>>(
        &mut self,
        dest: Pointer,
        offsets: I,
        operands: &[mir::Operand<'tcx>],
    ) -> EvalResult<()> {
        for (offset, operand) in offsets.into_iter().zip(operands) {
            let src = self.eval_operand(operand)?;
            let src_ty = self.operand_ty(operand);
            let field_dest = dest.offset(offset as isize);
            self.move_(src, field_dest, src_ty)?;
        }
        Ok(())
    }

    fn eval_assignment(&mut self, lvalue: &mir::Lvalue<'tcx>, rvalue: &mir::Rvalue<'tcx>)
        -> EvalResult<()>
    {
        let dest = self.eval_lvalue(lvalue)?.to_ptr();
        let dest_ty = self.lvalue_ty(lvalue);
        let dest_layout = self.type_layout(dest_ty, self.substs());

        use rustc::mir::repr::Rvalue::*;
        match *rvalue {
            Use(ref operand) => {
                let src = self.eval_operand(operand)?;
                self.move_(src, dest, dest_ty)?;
            }

            BinaryOp(bin_op, ref left, ref right) => {
                let left_ptr = self.eval_operand(left)?;
                let left_ty = self.operand_ty(left);
                let left_val = self.read_primval(left_ptr, left_ty)?;

                let right_ptr = self.eval_operand(right)?;
                let right_ty = self.operand_ty(right);
                let right_val = self.read_primval(right_ptr, right_ty)?;

                let val = primval::binary_op(bin_op, left_val, right_val)?;
                self.memory.write_primval(dest, val)?;
            }

            // FIXME(solson): Factor this out with BinaryOp.
            CheckedBinaryOp(bin_op, ref left, ref right) => {
                let left_ptr = self.eval_operand(left)?;
                let left_ty = self.operand_ty(left);
                let left_val = self.read_primval(left_ptr, left_ty)?;

                let right_ptr = self.eval_operand(right)?;
                let right_ty = self.operand_ty(right);
                let right_val = self.read_primval(right_ptr, right_ty)?;

                let val = primval::binary_op(bin_op, left_val, right_val)?;
                self.memory.write_primval(dest, val)?;

                // FIXME(solson): Find the result type size properly. Perhaps refactor out
                // Projection calculations so we can do the equivalent of `dest.1` here.
                let s = self.type_size(left_ty, self.substs());
                self.memory.write_bool(dest.offset(s as isize), false)?;
            }

            UnaryOp(un_op, ref operand) => {
                let ptr = self.eval_operand(operand)?;
                let ty = self.operand_ty(operand);
                let val = self.read_primval(ptr, ty)?;
                self.memory.write_primval(dest, primval::unary_op(un_op, val)?)?;
            }

            Aggregate(ref kind, ref operands) => {
                use rustc::ty::layout::Layout::*;
                match *dest_layout {
                    Univariant { ref variant, .. } => {
                        let offsets = iter::once(0)
                            .chain(variant.offset_after_field.iter().map(|s| s.bytes()));
                        self.assign_fields(dest, offsets, operands)?;
                    }

                    Array { .. } => {
                        let elem_size = match dest_ty.sty {
                            ty::TyArray(elem_ty, _) => self.type_size(elem_ty, self.substs()) as u64,
                            _ => panic!("tried to assign {:?} to non-array type {:?}",
                                        kind, dest_ty),
                        };
                        let offsets = (0..).map(|i| i * elem_size);
                        self.assign_fields(dest, offsets, operands)?;
                    }

                    General { discr, ref variants, .. } => {
                        if let mir::AggregateKind::Adt(adt_def, variant, _) = *kind {
                            let discr_val = adt_def.variants[variant].disr_val.to_u64_unchecked();
                            let discr_size = discr.size().bytes() as usize;
                            self.memory.write_uint(dest, discr_val, discr_size)?;

                            let offsets = variants[variant].offset_after_field.iter()
                                .map(|s| s.bytes());
                            self.assign_fields(dest, offsets, operands)?;
                        } else {
                            panic!("tried to assign {:?} to Layout::General", kind);
                        }
                    }

                    RawNullablePointer { nndiscr, .. } => {
                        if let mir::AggregateKind::Adt(_, variant, _) = *kind {
                            if nndiscr == variant as u64 {
                                assert_eq!(operands.len(), 1);
                                let operand = &operands[0];
                                let src = self.eval_operand(operand)?;
                                let src_ty = self.operand_ty(operand);
                                self.move_(src, dest, src_ty)?;
                            } else {
                                assert_eq!(operands.len(), 0);
                                self.memory.write_isize(dest, 0)?;
                            }
                        } else {
                            panic!("tried to assign {:?} to Layout::RawNullablePointer", kind);
                        }
                    }

                    StructWrappedNullablePointer { nndiscr, ref nonnull, ref discrfield } => {
                        if let mir::AggregateKind::Adt(_, variant, _) = *kind {
                            if nndiscr == variant as u64 {
                                let offsets = iter::once(0)
                                    .chain(nonnull.offset_after_field.iter().map(|s| s.bytes()));
                                try!(self.assign_fields(dest, offsets, operands));
                            } else {
                                assert_eq!(operands.len(), 0);
                                let offset = self.nonnull_offset(dest_ty, nndiscr, discrfield)?;
                                let dest = dest.offset(offset.bytes() as isize);
                                try!(self.memory.write_isize(dest, 0));
                            }
                        } else {
                            panic!("tried to assign {:?} to Layout::RawNullablePointer", kind);
                        }
                    }

                    CEnum { discr, signed, .. } => {
                        assert_eq!(operands.len(), 0);
                        if let mir::AggregateKind::Adt(adt_def, variant, _) = *kind {
                            let val = adt_def.variants[variant].disr_val.to_u64_unchecked();
                            let size = discr.size().bytes() as usize;

                            if signed {
                                self.memory.write_int(dest, val as i64, size)?;
                            } else {
                                self.memory.write_uint(dest, val, size)?;
                            }
                        } else {
                            panic!("tried to assign {:?} to Layout::CEnum", kind);
                        }
                    }

                    _ => return Err(EvalError::Unimplemented(format!("can't handle destination layout {:?} when assigning {:?}", dest_layout, kind))),
                }
            }

            Repeat(ref operand, _) => {
                let (elem_size, length) = match dest_ty.sty {
                    ty::TyArray(elem_ty, n) => (self.type_size(elem_ty, self.substs()), n),
                    _ => panic!("tried to assign array-repeat to non-array type {:?}", dest_ty),
                };

                let src = self.eval_operand(operand)?;
                for i in 0..length {
                    let elem_dest = dest.offset((i * elem_size) as isize);
                    self.memory.copy(src, elem_dest, elem_size)?;
                }
            }

            Len(ref lvalue) => {
                let src = self.eval_lvalue(lvalue)?;
                let ty = self.lvalue_ty(lvalue);
                let len = match ty.sty {
                    ty::TyArray(_, n) => n as u64,
                    ty::TySlice(_) => if let LvalueExtra::Length(n) = src.extra {
                        n
                    } else {
                        panic!("Rvalue::Len of a slice given non-slice pointer: {:?}", src);
                    },
                    _ => panic!("Rvalue::Len expected array or slice, got {:?}", ty),
                };
                self.memory.write_usize(dest, len)?;
            }

            Ref(_, _, ref lvalue) => {
                let lv = self.eval_lvalue(lvalue)?;
                self.memory.write_ptr(dest, lv.ptr)?;
                match lv.extra {
                    LvalueExtra::None => {},
                    LvalueExtra::Length(len) => {
                        let len_ptr = dest.offset(self.memory.pointer_size as isize);
                        self.memory.write_usize(len_ptr, len)?;
                    }
                    LvalueExtra::DowncastVariant(..) =>
                        panic!("attempted to take a reference to an enum downcast lvalue"),
                }
            }

            Box(ty) => {
                let size = self.type_size(ty, self.substs());
                let ptr = self.memory.allocate(size);
                self.memory.write_ptr(dest, ptr)?;
            }

            Cast(kind, ref operand, dest_ty) => {
                use rustc::mir::repr::CastKind::*;
                match kind {
                    Unsize => {
                        let src = self.eval_operand(operand)?;
                        let src_ty = self.operand_ty(operand);
                        self.move_(src, dest, src_ty)?;
                        let src_pointee_ty = pointee_type(src_ty).unwrap();
                        let dest_pointee_ty = pointee_type(dest_ty).unwrap();

                        match (&src_pointee_ty.sty, &dest_pointee_ty.sty) {
                            (&ty::TyArray(_, length), &ty::TySlice(_)) => {
                                let len_ptr = dest.offset(self.memory.pointer_size as isize);
                                self.memory.write_usize(len_ptr, length as u64)?;
                            }

                            _ => return Err(EvalError::Unimplemented(format!("can't handle cast: {:?}", rvalue))),
                        }
                    }

                    Misc => {
                        let src = self.eval_operand(operand)?;
                        // FIXME(solson): Wrong for almost everything.
                        let size = dest_layout.size(&self.tcx.data_layout).bytes() as usize;
                        self.memory.copy(src, dest, size)?;
                    }

                    ReifyFnPointer => match self.operand_ty(operand).sty {
                        ty::TyFnDef(def_id, substs, _) => {
                            let fn_ptr = self.memory.create_fn_ptr(def_id, substs);
                            self.memory.write_ptr(dest, fn_ptr)?;
                        },
                        ref other => panic!("reify fn pointer on {:?}", other),
                    },

                    _ => return Err(EvalError::Unimplemented(format!("can't handle cast: {:?}", rvalue))),
                }
            }

            InlineAsm { .. } => unimplemented!(),
        }

        Ok(())
    }

    fn nonnull_offset(&self, ty: Ty<'tcx>, nndiscr: u64, discrfield: &[u32]) -> EvalResult<Size> {
        // Skip the constant 0 at the start meant for LLVM GEP.
        let mut path = discrfield.iter().skip(1).map(|&i| i as usize);

        // Handle the field index for the outer non-null variant.
        let inner_ty = match ty.sty {
            ty::TyEnum(adt_def, substs) => {
                let variant = &adt_def.variants[nndiscr as usize];
                let index = path.next().unwrap();
                let field = &variant.fields[index];
                field.ty(self.tcx, substs)
            }
            _ => panic!(
                "non-enum for StructWrappedNullablePointer: {}",
                ty,
            ),
        };

        self.field_path_offset(inner_ty, path)
    }

    fn field_path_offset<I: Iterator<Item = usize>>(&self, mut ty: Ty<'tcx>, path: I) -> EvalResult<Size> {
        let mut offset = Size::from_bytes(0);

        // Skip the initial 0 intended for LLVM GEP.
        for field_index in path {
            let field_offset = self.get_field_offset(ty, field_index)?;
            ty = self.get_field_ty(ty, field_index)?;
            offset = offset.checked_add(field_offset, &self.tcx.data_layout).unwrap();
        }

        Ok(offset)
    }

    fn get_field_ty(&self, ty: Ty<'tcx>, field_index: usize) -> EvalResult<Ty<'tcx>> {
        match ty.sty {
            ty::TyStruct(adt_def, substs) => {
                Ok(adt_def.struct_variant().fields[field_index].ty(self.tcx, substs))
            }

            ty::TyRef(_, ty::TypeAndMut { ty, .. }) |
            ty::TyRawPtr(ty::TypeAndMut { ty, .. }) |
            ty::TyBox(ty) => {
                assert_eq!(field_index, 0);
                Ok(ty)
            }
            _ => Err(EvalError::Unimplemented(format!("can't handle type: {:?}", ty))),
        }
    }

    fn get_field_offset(&self, ty: Ty<'tcx>, field_index: usize) -> EvalResult<Size> {
        let layout = self.type_layout(ty, self.substs());

        use rustc::ty::layout::Layout::*;
        match *layout {
            Univariant { .. } => {
                assert_eq!(field_index, 0);
                Ok(Size::from_bytes(0))
            }
            FatPointer { .. } => {
                let bytes = layout::FAT_PTR_ADDR * self.memory.pointer_size;
                Ok(Size::from_bytes(bytes as u64))
            }
            _ => Err(EvalError::Unimplemented(format!("can't handle type: {:?}, with layout: {:?}", ty, layout))),
        }
    }

    fn eval_operand(&mut self, op: &mir::Operand<'tcx>) -> EvalResult<Pointer> {
        use rustc::mir::repr::Operand::*;
        match *op {
            Consume(ref lvalue) => Ok(self.eval_lvalue(lvalue)?.to_ptr()),
            Constant(mir::Constant { ref literal, ty, .. }) => {
                use rustc::mir::repr::Literal::*;
                match *literal {
                    Value { ref value } => Ok(self.const_to_ptr(value)?),
                    Item { def_id, substs } => {
                        if let ty::TyFnDef(..) = ty.sty {
                            // function items are zero sized
                            Ok(self.memory.allocate(0))
                        } else {
                            let cid = ConstantId {
                                def_id: def_id,
                                substs: substs,
                                kind: ConstantKind::Global,
                            };
                            Ok(*self.statics.get(&cid).expect("static should have been cached (rvalue)"))
                        }
                    },
                    Promoted { index } => {
                        let cid = ConstantId {
                            def_id: self.frame().def_id,
                            substs: self.substs(),
                            kind: ConstantKind::Promoted(index),
                        };
                        Ok(*self.statics.get(&cid).expect("a promoted constant hasn't been precomputed"))
                    },
                }
            }
        }
    }

    fn eval_lvalue(&mut self, lvalue: &mir::Lvalue<'tcx>) -> EvalResult<Lvalue> {
        use rustc::mir::repr::Lvalue::*;
        let ptr = match *lvalue {
            ReturnPointer => self.frame().return_ptr
                .expect("ReturnPointer used in a function with no return value"),
            Arg(i) => self.frame().locals[i.index()],
            Var(i) => self.frame().locals[self.frame().var_offset + i.index()],
            Temp(i) => self.frame().locals[self.frame().temp_offset + i.index()],

            Static(def_id) => {
                let substs = self.tcx.mk_substs(subst::Substs::empty());
                let cid = ConstantId {
                    def_id: def_id,
                    substs: substs,
                    kind: ConstantKind::Global,
                };
                *self.statics.get(&cid).expect("static should have been cached (lvalue)")
            },

            Projection(ref proj) => {
                let base = self.eval_lvalue(&proj.base)?;
                let base_ty = self.lvalue_ty(&proj.base);
                let base_layout = self.type_layout(base_ty, self.substs());

                use rustc::mir::repr::ProjectionElem::*;
                match proj.elem {
                    Field(field, _) => {
                        use rustc::ty::layout::Layout::*;
                        let variant = match *base_layout {
                            Univariant { ref variant, .. } => variant,
                            General { ref variants, .. } => {
                                if let LvalueExtra::DowncastVariant(variant_idx) = base.extra {
                                    &variants[variant_idx]
                                } else {
                                    panic!("field access on enum had no variant index");
                                }
                            }
                            RawNullablePointer { .. } => {
                                assert_eq!(field.index(), 0);
                                return Ok(base);
                            }
                            StructWrappedNullablePointer { ref nonnull, .. } => nonnull,
                            _ => panic!("field access on non-product type: {:?}", base_layout),
                        };

                        let offset = variant.field_offset(field.index()).bytes();
                        base.ptr.offset(offset as isize)
                    },

                    Downcast(_, variant) => {
                        use rustc::ty::layout::Layout::*;
                        match *base_layout {
                            General { discr, .. } => {
                                return Ok(Lvalue {
                                    ptr: base.ptr.offset(discr.size().bytes() as isize),
                                    extra: LvalueExtra::DowncastVariant(variant),
                                });
                            }
                            RawNullablePointer { .. } | StructWrappedNullablePointer { .. } => {
                                return Ok(base);
                            }
                            _ => panic!("variant downcast on non-aggregate: {:?}", base_layout),
                        }
                    },

                    Deref => {
                        let pointee_ty = pointee_type(base_ty).expect("Deref of non-pointer");
                        let ptr = self.memory.read_ptr(base.ptr)?;
                        let extra = match pointee_ty.sty {
                            ty::TySlice(_) | ty::TyStr => {
                                let len_ptr = base.ptr.offset(self.memory.pointer_size as isize);
                                let len = self.memory.read_usize(len_ptr)?;
                                LvalueExtra::Length(len)
                            }
                            ty::TyTrait(_) => unimplemented!(),
                            _ => LvalueExtra::None,
                        };
                        return Ok(Lvalue { ptr: ptr, extra: extra });
                    }

                    Index(ref operand) => {
                        let elem_size = match base_ty.sty {
                            ty::TyArray(elem_ty, _) |
                            ty::TySlice(elem_ty) => self.type_size(elem_ty, self.substs()),
                            _ => panic!("indexing expected an array or slice, got {:?}", base_ty),
                        };
                        let n_ptr = self.eval_operand(operand)?;
                        let n = self.memory.read_usize(n_ptr)?;
                        base.ptr.offset(n as isize * elem_size as isize)
                    }

                    ConstantIndex { .. } => unimplemented!(),
                    Subslice { .. } => unimplemented!(),
                }
            }
        };

        Ok(Lvalue { ptr: ptr, extra: LvalueExtra::None })
    }

    fn lvalue_ty(&self, lvalue: &mir::Lvalue<'tcx>) -> Ty<'tcx> {
        self.monomorphize(self.mir().lvalue_ty(self.tcx, lvalue).to_ty(self.tcx), self.substs())
    }

    fn operand_ty(&self, operand: &mir::Operand<'tcx>) -> Ty<'tcx> {
        self.monomorphize(self.mir().operand_ty(self.tcx, operand), self.substs())
    }

    fn move_(&mut self, src: Pointer, dest: Pointer, ty: Ty<'tcx>) -> EvalResult<()> {
        let size = self.type_size(ty, self.substs());
        self.memory.copy(src, dest, size)?;
        if self.type_needs_drop(ty) {
            self.memory.drop_fill(src, size)?;
        }
        Ok(())
    }

    pub fn read_primval(&mut self, ptr: Pointer, ty: Ty<'tcx>) -> EvalResult<PrimVal> {
        use syntax::ast::{IntTy, UintTy};
        let val = match (self.memory.pointer_size, &ty.sty) {
            (_, &ty::TyBool)              => PrimVal::Bool(self.memory.read_bool(ptr)?),
            (_, &ty::TyInt(IntTy::I8))    => PrimVal::I8(self.memory.read_int(ptr, 1)? as i8),
            (2, &ty::TyInt(IntTy::Is)) |
            (_, &ty::TyInt(IntTy::I16))   => PrimVal::I16(self.memory.read_int(ptr, 2)? as i16),
            (4, &ty::TyInt(IntTy::Is)) |
            (_, &ty::TyInt(IntTy::I32))   => PrimVal::I32(self.memory.read_int(ptr, 4)? as i32),
            (8, &ty::TyInt(IntTy::Is)) |
            (_, &ty::TyInt(IntTy::I64))   => PrimVal::I64(self.memory.read_int(ptr, 8)? as i64),
            (_, &ty::TyUint(UintTy::U8))  => PrimVal::U8(self.memory.read_uint(ptr, 1)? as u8),
            (2, &ty::TyUint(UintTy::Us)) |
            (_, &ty::TyUint(UintTy::U16)) => PrimVal::U16(self.memory.read_uint(ptr, 2)? as u16),
            (4, &ty::TyUint(UintTy::Us)) |
            (_, &ty::TyUint(UintTy::U32)) => PrimVal::U32(self.memory.read_uint(ptr, 4)? as u32),
            (8, &ty::TyUint(UintTy::Us)) |
            (_, &ty::TyUint(UintTy::U64)) => PrimVal::U64(self.memory.read_uint(ptr, 8)? as u64),

            (_, &ty::TyRef(_, ty::TypeAndMut { ty, .. })) |
            (_, &ty::TyRawPtr(ty::TypeAndMut { ty, .. })) => {
                if self.type_is_sized(ty) {
                    match self.memory.read_ptr(ptr) {
                        Ok(p) => PrimVal::AbstractPtr(p),
                        Err(EvalError::ReadBytesAsPointer) => {
                            PrimVal::IntegerPtr(self.memory.read_usize(ptr)?)
                        }
                        Err(e) => return Err(e),
                    }
                } else {
                    return Err(EvalError::Unimplemented(format!("unimplemented: primitive read of fat pointer type: {:?}", ty)));
                }
            }

            _ => panic!("primitive read of non-primitive type: {:?}", ty),
        };
        Ok(val)
    }

    fn frame(&self) -> &Frame<'a, 'tcx> {
        self.stack.last().expect("no call frames exist")
    }

    fn frame_mut(&mut self) -> &mut Frame<'a, 'tcx> {
        self.stack.last_mut().expect("no call frames exist")
    }

    fn mir(&self) -> CachedMir<'a, 'tcx> {
        self.frame().mir.clone()
    }

    fn substs(&self) -> &'tcx Substs<'tcx> {
        self.frame().substs
    }
}

fn pointee_type(ptr_ty: ty::Ty) -> Option<ty::Ty> {
    match ptr_ty.sty {
        ty::TyRef(_, ty::TypeAndMut { ty, .. }) |
        ty::TyRawPtr(ty::TypeAndMut { ty, .. }) |
        ty::TyBox(ty) => {
            Some(ty)
        }
        _ => None,
    }
}

impl Lvalue {
    fn to_ptr(self) -> Pointer {
        assert_eq!(self.extra, LvalueExtra::None);
        self.ptr
    }
}

impl<'mir, 'tcx: 'mir> Deref for CachedMir<'mir, 'tcx> {
    type Target = mir::Mir<'tcx>;
    fn deref(&self) -> &mir::Mir<'tcx> {
        match *self {
            CachedMir::Ref(r) => r,
            CachedMir::Owned(ref rc) => rc,
        }
    }
}

#[derive(Debug)]
pub struct ImplMethod<'tcx> {
    pub method: Rc<ty::Method<'tcx>>,
    pub substs: &'tcx Substs<'tcx>,
    pub is_provided: bool,
}

/// Locates the applicable definition of a method, given its name.
pub fn get_impl_method<'a, 'tcx>(
    tcx: TyCtxt<'a, 'tcx, 'tcx>,
    impl_def_id: DefId,
    substs: &'tcx Substs<'tcx>,
    name: ast::Name,
) -> ImplMethod<'tcx> {
    assert!(!substs.types.needs_infer());

    let trait_def_id = tcx.trait_id_of_impl(impl_def_id).unwrap();
    let trait_def = tcx.lookup_trait_def(trait_def_id);

    match trait_def.ancestors(impl_def_id).fn_defs(tcx, name).next() {
        Some(node_item) => {
            let substs = tcx.normalizing_infer_ctxt(ProjectionMode::Any).enter(|infcx| {
                let substs = traits::translate_substs(&infcx, impl_def_id,
                                                      substs, node_item.node);
                tcx.lift(&substs).unwrap_or_else(|| {
                    bug!("trans::meth::get_impl_method: translate_substs \
                          returned {:?} which contains inference types/regions",
                         substs);
                })
            });
            ImplMethod {
                method: node_item.item,
                substs: substs,
                is_provided: node_item.node.is_from_trait(),
            }
        }
        None => {
            bug!("method {:?} not found in {:?}", name, impl_def_id)
        }
    }
}

// TODO(solson): Upstream these methods into rustc::ty::layout.

trait IntegerExt {
    fn size(self) -> Size;
}

impl IntegerExt for layout::Integer {
    fn size(self) -> Size {
        use rustc::ty::layout::Integer::*;
        match self {
            I1 | I8 => Size::from_bits(8),
            I16 => Size::from_bits(16),
            I32 => Size::from_bits(32),
            I64 => Size::from_bits(64),
        }
    }
}

trait StructExt {
    fn field_offset(&self, index: usize) -> Size;
}

impl StructExt for layout::Struct {
    fn field_offset(&self, index: usize) -> Size {
        if index == 0 {
            Size::from_bytes(0)
        } else {
            self.offset_after_field[index - 1]
        }
    }
}<|MERGE_RESOLUTION|>--- conflicted
+++ resolved
@@ -427,90 +427,12 @@
                         assert_eq!(ptr.offset, 0);
                         let fn_ptr = self.memory.read_ptr(ptr)?;
                         let (def_id, substs) = self.memory.get_fn(fn_ptr.alloc_id)?;
-                        self.eval_fn_call(def_id, substs, bare_fn_ty, return_ptr, args, terminator.span)?
+                        self.eval_fn_call(def_id, substs, bare_fn_ty, return_ptr, args,
+                                          terminator.source_info.span)?
                     },
                     ty::TyFnDef(def_id, substs, fn_ty) => {
-<<<<<<< HEAD
-                        use syntax::abi::Abi;
-                        match fn_ty.abi {
-                            Abi::RustIntrinsic => {
-                                let name = self.tcx.item_name(def_id).as_str();
-                                match fn_ty.sig.0.output {
-                                    ty::FnConverging(ty) => {
-                                        let size = self.type_size(ty, self.substs());
-                                        let ret = return_ptr.unwrap();
-                                        self.call_intrinsic(&name, substs, args, ret, size)?
-                                    }
-                                    ty::FnDiverging => unimplemented!(),
-                                }
-                            }
-
-                            Abi::C => {
-                                match fn_ty.sig.0.output {
-                                    ty::FnConverging(ty) => {
-                                        let size = self.type_size(ty, self.substs());
-                                        self.call_c_abi(def_id, args, return_ptr.unwrap(), size)?
-                                    }
-                                    ty::FnDiverging => unimplemented!(),
-                                }
-                            }
-
-                            Abi::Rust | Abi::RustCall => {
-                                // TODO(solson): Adjust the first argument when calling a Fn or
-                                // FnMut closure via FnOnce::call_once.
-
-                                // Only trait methods can have a Self parameter.
-                                let (resolved_def_id, resolved_substs) = if substs.self_ty().is_some() {
-                                    self.trait_method(def_id, substs)
-                                } else {
-                                    (def_id, substs)
-                                };
-
-                                let mut arg_srcs = Vec::new();
-                                for arg in args {
-                                    let src = self.eval_operand(arg)?;
-                                    let src_ty = self.operand_ty(arg);
-                                    arg_srcs.push((src, src_ty));
-                                }
-
-                                if fn_ty.abi == Abi::RustCall && !args.is_empty() {
-                                    arg_srcs.pop();
-                                    let last_arg = args.last().unwrap();
-                                    let last = self.eval_operand(last_arg)?;
-                                    let last_ty = self.operand_ty(last_arg);
-                                    let last_layout = self.type_layout(last_ty, self.substs());
-                                    match (&last_ty.sty, last_layout) {
-                                        (&ty::TyTuple(fields),
-                                         &Layout::Univariant { ref variant, .. }) => {
-                                            let offsets = iter::once(0)
-                                                .chain(variant.offset_after_field.iter()
-                                                    .map(|s| s.bytes()));
-                                            for (offset, ty) in offsets.zip(fields) {
-                                                let src = last.offset(offset as isize);
-                                                arg_srcs.push((src, ty));
-                                            }
-                                        }
-                                        ty => panic!("expected tuple as last argument in function with 'rust-call' ABI, got {:?}", ty),
-                                    }
-                                }
-
-                                let mir = self.load_mir(resolved_def_id);
-                                self.push_stack_frame(
-                                    def_id, terminator.source_info.span, mir, resolved_substs,
-                                    return_ptr
-                                );
-
-                                for (i, (src, src_ty)) in arg_srcs.into_iter().enumerate() {
-                                    let dest = self.frame().locals[i];
-                                    self.move_(src, dest, src_ty)?;
-                                }
-                            }
-
-                            abi => return Err(EvalError::Unimplemented(format!("can't handle function with {:?} ABI", abi))),
-                        }
-=======
-                        self.eval_fn_call(def_id, substs, fn_ty, return_ptr, args, terminator.span)?
->>>>>>> 384623da
+                        self.eval_fn_call(def_id, substs, fn_ty, return_ptr, args,
+                                          terminator.source_info.span)?
                     }
 
                     _ => return Err(EvalError::Unimplemented(format!("can't handle callee of type {:?}", func_ty))),
